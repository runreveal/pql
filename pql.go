--- conflicted
+++ resolved
@@ -16,9 +16,6 @@
 // into the equivalent SQL.
 // This is equivalent to new(CompileOptions).Compile(source).
 func Compile(source string) (string, error) {
-<<<<<<< HEAD
-	stmts, err := parser.Parse(source)
-=======
 	return ((*CompileOptions)(nil)).Compile(source)
 }
 
@@ -35,13 +32,17 @@
 // Compile converts the given Pipeline Query Language statement
 // into the equivalent SQL.
 func (opts *CompileOptions) Compile(source string) (string, error) {
-	expr, err := parser.Parse(source)
->>>>>>> a015aebf
+	stmts, err := parser.Parse(source)
 	if err != nil {
 		return "", err
 	}
 	var expr *parser.TabularExpr
 	scope := make(map[string]string)
+	if opts != nil {
+		for k, v := range opts.Parameters {
+			scope[k] = v
+		}
+	}
 	for _, stmt := range stmts {
 		switch stmt := stmt.(type) {
 		case *parser.TabularExpr:
@@ -87,9 +88,6 @@
 	ctx := &exprContext{
 		source: source,
 		scope:  scope,
-	}
-	if opts != nil {
-		ctx.scope = opts.Parameters
 	}
 	if len(ctes) > 0 {
 		sb.WriteString("WITH ")
